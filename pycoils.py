from copy import deepcopy
from itertools import product
from math import e, pi
from pathlib import Path
from typing import Dict, Iterator, List, Tuple

import numpy as np


<<<<<<< HEAD
def read_fasta(input_fasta: str, N: int = 10) -> Iterator[Tuple[str, str]]:
=======
def read_fasta(input_fasta, N=50000):
>>>>>>> cc657ebd
    """
    Yields header and sequences in fasta file
    Support for multi-line and single_line formats

    By default, it will only return the first 50000 sequences
    """
    N_seqs = 0
    with open(input_fasta, "r") as inpt:
        header = None

        for line in inpt:
            line = line.strip()
            if line.startswith(">"):
                if header is not None:
                    yield header, "".join(sequence).upper()
                    N_seqs += 1
                    if N_seqs >= N:
                        break
                header = line
                sequence = []
            else:
                sequence.append(line)

        if header is not None:
            yield header, "".join(sequence).upper()


def weight_matrix(dict_aa: Dict[str, Dict[str, float]]) -> Dict[str, Dict[str, float]]:
    """
    2 out of 7 residues are core positions, so the the weight of the other 5 has to be
    distributed in these two, thus 5/2=2.5
    """
    weighted_aa = deepcopy(dict_aa)

    for aa in weighted_aa.keys():
        for register in ["a", "d"]:
            weighted_aa[aa][register] **= 2.5

    return weighted_aa


def compute_g(score: float, mean: float, sd: float) -> float:
    """
    Computes a g score from  the normal distribution
    Not to be confused with COILS score, stored in the full_coils_matrix
    """
    g = (sd * 2 * pi) ** (-1) * e ** (-0.5 * ((score - mean) / sd) ** 2)
    return g


def compute_geo_mean(vec_win_score: np.ndarray, root_correction: float) -> np.float16:
    """
    Calculates the geometrical mean of a vector of scores.
    It depends on the root_correction attribute
    """
    # TODO: There is probably a way to implement this on the whole matrix, instead of
    # in a window-by-window basis (profiling needed)
    return np.prod(vec_win_score) ** (1.0 / (root_correction))


class PyCOILS:
    def __init__(self):
        self.register = "abcdefg"
        self.register_size = len(self.register)
        self.source_path = Path(__file__).resolve().parent

        dict_ref_params = {}
        dict_mat_filename = {"MTK": "old.mat", "MTIDK": "new.mat"}

        # process parameters for both matrix types
        for mat_name, mat_file in dict_mat_filename.items():
            dict_stats, dict_aa = self._load_param_file(
                f"{self.source_path}/matrices/{mat_file}"
            )

            # process parameters for unweighted and weighted predictions
            for weighted in ["uw", "w"]:

                # process parameters for each window size
                for window_size in [14, 21, 28]:
                    print(f"Loading parameters for {mat_name}/{weighted}/{window_size}")

                    # compute the weighting and the root correction if necessary
                    if weighted == "w":
                        dict_mat = weight_matrix(dict_aa)
                        n_cores = window_size / 3.5
                        root_correction = n_cores * 2.5 + (window_size - n_cores)

                    else:
                        dict_mat = dict_aa
                        root_correction = window_size

                    # point towards the specific stats=[cc_m, cc_sd, g_m, g_sd, sc] and matrix
                    spec_stats = dict_stats[weighted][str(window_size)]
                    spec_mat = dict_mat

                    # save the specific combination of stats, matrix, and root_correction
                    spec_id = f"{mat_name}/{weighted}/{window_size}"
                    dict_ref_params[spec_id] = {}

                    dict_ref_params[spec_id]["stats"] = spec_stats
                    dict_ref_params[spec_id]["mat"] = spec_mat
                    dict_ref_params[spec_id]["root_corr"] = root_correction

        self.dict_ref_params = dict_ref_params

    def predict_sequence(
        self,
        sequence: str,
        window_size: int = 21,
        matrix: str = "MTIDK",
        weighted: str = "w",
        frame: str = "best",
        return_scores: bool = False,
    ) -> Dict[str, np.ndarray]:

        # sanitize input parameters
        assert self._sanitize_input(
            sequence, window_size, matrix, weighted, frame, return_scores
        )

        # compute the full matrix scores
        full_coils_matrix = self._compute_full_matrix(
            sequence, window_size, matrix, weighted
        )

        # set parameters for COILS computation
        spec_id = f"{matrix}/{weighted}/{window_size}"
        dict_spec_params = self.dict_ref_params[spec_id]
        spec_stats = dict_spec_params["stats"]
        cc_m, cc_sd, g_m, g_sd, sc = spec_stats

        # compute probabilities from scores
        if frame == "best":
            # perform maximization routine -> find the best score for a given residue
            # across *register* and *window_size*.
            final_scores_mat = full_coils_matrix.max(axis=0).max(axis=1)

        # after input sanitization, this must be 'allframe'
        else:
            # perform a partial maximization routine -> find the best score for a given
            # residue/register
            final_scores_mat = full_coils_matrix.max(axis=2)

        # compute COILS probabilities; if only the scores are needed, this can be suppressed
        G_cc = compute_g(final_scores_mat, cc_m, cc_sd)
        G_g = compute_g(final_scores_mat, g_m, g_sd)
        coils_prob = G_cc / (sc * G_g + G_cc)

        result = {}

        result["coils_prob"] = coils_prob

        if return_scores == True:
            result["coils_scores"] = final_scores_mat

        return result

    def run_on_file(
        self,
        input_fasta: str,
        window_size: int = 21,
        matrix: str = "MTIDK",
        weighted: str = "w",
        frame: str = "best",
        return_scores: bool = False,
    ) -> Iterator[Tuple[str, Dict[str, np.ndarray]]]:

        generator_sequences = read_fasta(input_fasta)
        for header, sequence in generator_sequences:
            results = self.predict_sequence(
                sequence, window_size, matrix, weighted, frame, return_scores
            )

            yield header, results

    def test_vs_COILS(self, graphics: bool = False) -> None:
        """
        This function checks the consistency of this COILS implementation with the GCN4
        prediction of the original COILS, for [u/uw], MTK, [14,21,28] parameters
        """
        # Test loading a sequence
        test_sequence = f"{self.source_path}/tests/gcn4.fasta"
        seq_reader = read_fasta(test_sequence)
        _, gcn4_sequence = next(seq_reader)

        list_test_params = list(product(["w", "uw"], ["MTK"]))
        list_win_size = [14, 21, 28]

        pycoils = PyCOILS()

        for weight, matrix in list_test_params:
            # load reference prediction from the original COILS
            ref_filename = f"{self.source_path}/tests/original_coils/COILS_GCN4_{weight}_{matrix}.results"
            data_val = []
            with open(ref_filename, "r") as inpt:
                for line in inpt:
                    data = line.strip().split()
                    data_val.append([float(data[i]) for i in [4, 7, 10]])
            mat_val = np.array(data_val)

            # compute prediction with this implementation of COILS
            data_pred = []
            for i_win_size in list_win_size:
                pycoils_pred = pycoils.predict_sequence(
                    gcn4_sequence,
                    window_size=i_win_size,
                    matrix=matrix,
                    weighted=weight,
                )
                data_pred.append(pycoils_pred["coils_prob"])
            mat_pred = np.array(data_pred).T

            # compare reference vs prediction values
            for i in range(3):
                reference = mat_val[:, i]
                prediction = mat_pred[:, i]
                # print(reference[:10])
                # print(prediction[:10])
                assert np.allclose(reference, prediction, atol=5e-2)
                print(
                    f"COILS vs PyCOILS @ matrix {matrix} {weight} {list_win_size[i]}: [OK]"
                )
                if graphics:
                    # this import is here to avoid creating an unnecessary dependency when running
                    # predictions
                    import matplotlib.pyplot as plt  # type: ignore

                    plt.plot(reference, alpha=0.5)
                    plt.plot(prediction, alpha=0.5)
                    plt.show()

    def _load_param_file(
        self, mat_file: str
    ) -> Tuple[Dict[str, Dict[str, List]], Dict[str, Dict[str, float]]]:
        """
        This function loads data & parameters from old.mat and new.mat
        Each contains a matrix of substitutions (MTK or MTIDK),
        and 6 sets statistical parameters (w/uw x 14/21/28)

        returns dict_states, dict_aa
        """

        dict_stats: Dict[str, Dict[str, List]] = {}
        dict_aa: Dict[str, Dict[str, float]] = {}
        register = self.register

        with open(mat_file, "r") as inpt:
            for line in inpt:
                # this is a line with comment
                if line.startswith("%"):
                    continue

                # line containing stat parameter
                elif line[0] in ["w", "u"]:
                    # read stat params
                    data_stats = line.strip().split()
                    labels = data_stats[:2]  # w/uw, window_size
                    weighted_flag, window_size = labels

                    # store stat params
                    if weighted_flag not in dict_stats:
                        dict_stats[weighted_flag] = dict()
                    parameters = [float(i) for i in data_stats[2:]]
                    dict_stats[weighted_flag][window_size] = parameters

                # aa composition matrix line
                else:
                    # read matrix composition data
                    data_aa = line.strip().split()
                    aa = data_aa[0]
                    composition = [float(i) for i in data_aa[1:]]

                    # store matrix composition data
                    dict_aa[aa] = dict()
                    for i_register, i_score in zip(register, composition):
                        dict_aa[aa][i_register] = i_score

        return dict_stats, dict_aa

    def _sanitize_input(
        self,
        sequence: str,
        window_size: int,
        matrix: str,
        weighted: str,
        frame: str,
        return_scores: bool,
    ) -> bool:

        try:
            assert type(sequence) == str
            assert window_size in [14, 21, 28]
            assert matrix in ["MTK", "MTIDK"]
            assert weighted in ["w", "uw"]
            assert frame in ["best", "all"]
            assert return_scores in [True, False]
            return True
        except AssertionError:
            print("Your input parameters are wrong and you should be ashamed")
            return False

    # @profile
    def _compute_full_matrix(
        self, sequence: str, window_size: int, matrix: str, weighted: str
    ) -> np.ndarray:
        """
        This function takes a sequence (string, uppercase) and the parameters
        window_size: int (21), weighted: bool (True)
        And returns a full COILS score matrix, from which the final results are derived
        """
        # set contextual variables
        register = self.register
        register_size = self.register_size
        sequence_size = len(sequence)

        # set parameters for COILS computation
        spec_id = f"{matrix}/{weighted}/{window_size}"
        dict_spec_params = self.dict_ref_params[spec_id]

        spec_mat = dict_spec_params["mat"]
        root_correction = dict_spec_params["root_corr"]

        # create matrix to store the COILS scores
        mat_score_full = np.zeros(shape=(register_size, sequence_size, window_size))

        # iterate through every window in the sequence
        # (the =1 ensures coverage of the right side)
        for left_win_edge in range(sequence_size - window_size + 1):
            seq_window = sequence[left_win_edge : left_win_edge + window_size]

            # iterate through every possible starting register position
            for i_start_register, _ in enumerate(register):

                # create vector to store window values
                # TODO: This could be put higher in the loop, or maybe create the
                # vector higher up, and zero it at this place
                vec_win_score = np.zeros(shape=window_size)

                # iterate through every position in the window
                for i_local_aa, aa in enumerate(seq_window):
                    # compute the global residue index
                    global_resi_index = left_win_edge + i_local_aa

                    # compute the heptad register of the current residue
                    # this depends of where is the sequence assumed to begin
                    global_heptad_pos = (
                        i_start_register + global_resi_index
                    ) % register_size
                    global_register = register[global_heptad_pos]

                    # assign the substitution score to a specific position of the residue
                    vec_win_score[i_local_aa] = spec_mat[aa][global_register]

                # compute the score for the window
                geo_mean = compute_geo_mean(vec_win_score, root_correction)

                # store the previous score in every position of the window (is a diagonal in 3d)
                mat_score_full[
                    i_start_register,
                    left_win_edge + np.arange(window_size),
                    np.arange(window_size),
                ] = geo_mean
        return mat_score_full


if __name__ == "__main__":
    pycoils = PyCOILS()

    # Test loaded parameters
    print(pycoils.dict_ref_params.keys())
    # print(pycoils.dict_ref_params)

    # Test loading a sequence
    test_sequence = f"{pycoils.source_path}/tests/gcn4.fasta"
    seq_reader = read_fasta(test_sequence)
    header, sequence = next(seq_reader)

    # Test running a prediction
    results = pycoils.predict_sequence(sequence)
    coils_prob = results["coils_prob"]

    print(coils_prob.shape)
    # print(coils_prob)

    pycoils.test_vs_COILS(graphics=False)<|MERGE_RESOLUTION|>--- conflicted
+++ resolved
@@ -7,11 +7,7 @@
 import numpy as np
 
 
-<<<<<<< HEAD
-def read_fasta(input_fasta: str, N: int = 10) -> Iterator[Tuple[str, str]]:
-=======
-def read_fasta(input_fasta, N=50000):
->>>>>>> cc657ebd
+def read_fasta(input_fasta: str, N: int = 50000) -> Iterator[Tuple[str, str]]:
     """
     Yields header and sequences in fasta file
     Support for multi-line and single_line formats
